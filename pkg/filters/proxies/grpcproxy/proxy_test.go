--- conflicted
+++ resolved
@@ -57,42 +57,6 @@
 	return proxy
 }
 
-<<<<<<< HEAD
-func TestInvalidSpec(t *testing.T) {
-	assertions := assert.New(t)
-	s := `
-kind: GRPCProxy
-pools:
-  - loadBalance:
-      policy: forward
-    serviceName: "easegress"
-connectTimeout: 3s
-maxIdleConnsPerHost: 10
-name: grpcforwardproxy
-`
-	rawSpec := make(map[string]interface{})
-	err := yaml.Unmarshal([]byte(s), &rawSpec)
-	assertions.NoError(err)
-
-	_, err = filters.NewSpec(nil, "", rawSpec)
-	assertions.NoError(err)
-
-	s = `
-kind: GRPCProxy
-maxIdleConnsPerHost: 0
-pools:
-  - loadBalance:
-      policy: forward
-    serviceName: "easegress"
-name: grpcforwardproxy
-`
-	rawSpec = make(map[string]interface{})
-	err = yaml.Unmarshal([]byte(s), &rawSpec)
-	assertions.NoError(err)
-
-	_, err = filters.NewSpec(nil, "", rawSpec)
-	assertions.Error(err)
-=======
 func TestSpecValidate(t *testing.T) {
 	spec := &Spec{
 		BaseSpec: filters.BaseSpec{
@@ -104,8 +68,7 @@
 		ConnectTimeout:      "3q",
 		BorrowTimeout:       "4q",
 		Timeout:             "5q",
-		MaxIdleConnsPerHost: 10,
-		InitConnsPerHost:    -1,
+		MaxIdleConnsPerHost: -1,
 		Pools: []*ServerPoolSpec{
 			{
 				BaseServerPoolSpec: proxies.ServerPoolBaseSpec{
@@ -142,14 +105,13 @@
 	spec.Timeout = "5s"
 	assert.Error(t, spec.Validate())
 
-	spec.InitConnsPerHost = 1
+	spec.MaxIdleConnsPerHost = 10
 	assert.NoError(t, spec.Validate())
 
 	spec.ConnectTimeout = ""
 	spec.BorrowTimeout = ""
 	spec.Timeout = ""
 	assert.NoError(t, spec.Validate())
->>>>>>> f3e6c631
 }
 
 func TestReload(t *testing.T) {
